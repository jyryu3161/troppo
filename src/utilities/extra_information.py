--- conflicted
+++ resolved
@@ -39,13 +39,8 @@
 	LINK : https://journals.plos.org/ploscompbiol/article?id=10.1371/journal.pcbi.1006867
 	'''
 
-<<<<<<< HEAD
 	def __init__(self):
 		self.root_path = 'projects/breast_mcf7/data/nl_consensus/'
-=======
-	def __init__(self, path):
-		self.root_path = path
->>>>>>> 386febf9
 
 	def load_medium_constraints(self):
 		original = pd.read_excel(self.root_path + 'pcbi.1006867.s003.xlsx', index_col=0)
